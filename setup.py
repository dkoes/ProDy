--- conflicted
+++ resolved
@@ -87,14 +87,10 @@
                     'datafiles/xml*.xml',
                     'datafiles/msa*',
                     'datafiles/mmcif*cif',
-<<<<<<< HEAD
+                    'datafiles/*.npy',
                     'datafiles/*.mmtf'],
     'prody.proteins': ['tabulated_energies.txt',
                        'hpb.so'],
-=======
-                    'datafiles/*.npy',],
-    'prody.proteins': ['tabulated_energies.txt'],
->>>>>>> 34d46214
 }
 
 PACKAGE_DIR = {}
