--- conflicted
+++ resolved
@@ -37,11 +37,7 @@
            'showPairDeformationDist','showMeanMechStiff', 
            'showPerturbResponse', 'showTree', 'showTree_networkx',
            'showAtomicMatrix', 'pimshow', 'showAtomicLines', 'pplot', 
-<<<<<<< HEAD
-           'showDomainBar', 'showAtomicBars']
-=======
-           'showDomainBar', 'showSelectionMatrix']
->>>>>>> 4d9c99b2
+           'showDomainBar', 'showAtomicBars', 'showSelectionMatrix']
 
 
 def showEllipsoid(modes, onto=None, n_std=2, scale=1., *args, **kwargs):
