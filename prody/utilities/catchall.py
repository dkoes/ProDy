--- conflicted
+++ resolved
@@ -338,11 +338,7 @@
             ax4 = plt.subplot(gs_bar[-1])
             colorbar = plt.colorbar(mappable=im, cax=ax4)
         else:
-<<<<<<< HEAD
             colorbar = plt.colorbar(mappable=im)
-=======
-            colorbar = mpl.colorbar(mappable=im)
->>>>>>> ca75d70e
 
     sca(ax3)
     sci(im)
