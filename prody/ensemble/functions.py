"""This module defines a functions for handling conformational ensembles."""

import os.path
import time
from numbers import Integral

import numpy as np

from prody.proteins import alignChains
<<<<<<< HEAD
from prody.utilities import openFile, showFigure, copy, isListLike, pystr
=======
from prody.utilities import openFile, showFigure, copy, isListLike, pystr, DTYPE
>>>>>>> 54ddbb95
from prody import LOGGER, SETTINGS
from prody.atomic import Atomic, AtomMap, Chain, AtomGroup, Selection, Segment, Select, AtomSubset

from .ensemble import *
from .pdbensemble import *
from .conformation import *

__all__ = ['saveEnsemble', 'loadEnsemble', 'trimPDBEnsemble',
           'calcOccupancies', 'showOccupancies',
           'buildPDBEnsemble', 'refineEnsemble', 'combineEnsembles',
           'alignAtomicsUsingEnsemble']


def saveEnsemble(ensemble, filename=None, **kwargs):
    """Save *ensemble* model data as :file:`filename.ens.npz`.  If *filename*
    is **None**, title of the *ensemble* will be used as the filename, after
    white spaces in the title are replaced with underscores.  Extension is
    :file:`.ens.npz`. Upon successful completion of saving, filename is
    returned. This function makes use of :func:`~numpy.savez` function."""

    if not isinstance(ensemble, Ensemble):
        raise TypeError('invalid type for ensemble, {0}'
                        .format(type(ensemble)))
    if len(ensemble) == 0:
        raise ValueError('ensemble instance does not contain data')

    dict_ = ensemble.__dict__
    attr_list = ['_title', '_confs', '_weights', '_coords', '_indices']
    if isinstance(ensemble, PDBEnsemble):
        attr_list.append('_labels')
        attr_list.append('_trans')
    if filename is None:
        filename = ensemble.getTitle().replace(' ', '_')
    attr_dict = {}
    for attr in attr_list:
        value = dict_[attr]
        if value is not None:
            attr_dict[attr] = value

    atoms = dict_['_atoms']
    if atoms is not None:
        attr_dict['_atoms'] = np.array([atoms, None])

    data = dict_['_data']
    if len(data):
        attr_dict['_data'] = np.array([data, None])

    if isinstance(ensemble, PDBEnsemble):
        msa = dict_['_msa']
        if msa is not None:
            attr_dict['_msa'] = np.array([msa, None])

    if filename.endswith('.ens'):
        filename += '.npz'
    if not filename.endswith('.npz'):
        filename += '.ens.npz'
    ostream = openFile(filename, 'wb', **kwargs)
    np.savez(ostream, **attr_dict)
    ostream.close()
    return filename


def loadEnsemble(filename, **kwargs):
    """Returns ensemble instance loaded from *filename*.  This function makes
    use of :func:`~numpy.load` function.  See also :func:`saveEnsemble`"""

    if not 'encoding' in kwargs:
        kwargs['encoding'] = 'latin1'
    
    if not 'allow_pickle' in kwargs:
        kwargs['allow_pickle'] = True

    attr_dict = np.load(filename, **kwargs)
    if '_weights' in attr_dict:
        weights = attr_dict['_weights']
    else:
        weights = None  

    isPDBEnsemble = False

    try:
        title = attr_dict['_title']
    except KeyError:
        title = attr_dict['_name']
    if isinstance(title, np.ndarray):
        title = np.asarray(title, dtype=str)
    title = str(title)

    if weights is not None and weights.ndim == 3:
        isPDBEnsemble = True
        ensemble = PDBEnsemble(title)
    else:
        ensemble = Ensemble(title)

    ensemble.setCoords(attr_dict['_coords'])
    if '_atoms' in attr_dict:
        atoms = attr_dict['_atoms'][0]

        if isinstance(atoms, AtomGroup):
            data = atoms._data
        else:
            data = atoms._ag._data
        
        for key in data:
            arr = data[key]
            char = arr.dtype.char
            if char in 'SU' and char != DTYPE:
                arr = arr.astype(str)
                data[key] = arr
            
    else:
        atoms = None
    ensemble.setAtoms(atoms)

    if '_indices' in attr_dict:
        indices = attr_dict['_indices']
    else:
        indices = None
    ensemble._indices = indices

    if '_data' in attr_dict:
        ensemble._data = attr_dict['_data'][0]

    if isPDBEnsemble:
        confs = attr_dict['_confs']
        ensemble.addCoordset(confs, weights)
        if '_identifiers' in attr_dict.files:
            ensemble._labels = list(attr_dict['_identifiers'])
        if '_labels' in attr_dict.files:
            ensemble._labels = list(attr_dict['_labels'])
        if ensemble._labels:
            for i, label in enumerate(ensemble._labels):
                if not isinstance(label, str):
                    try:
                        ensemble._labels[i] = label.decode()
                    except AttributeError:
                        ensemble._labels[i] = str(label)
        if '_trans' in attr_dict.files:
            ensemble._trans = attr_dict['_trans']
        if '_msa' in attr_dict.files:
            ensemble._msa = attr_dict['_msa'][0]
    else:
        ensemble.addCoordset(attr_dict['_confs'])
        if weights is not None:
            ensemble.setWeights(weights)
    return ensemble


def trimPDBEnsemble(pdb_ensemble, occupancy=None, **kwargs):
    """Returns a new PDB ensemble obtained by trimming given *pdb_ensemble*.
    This function helps selecting atoms in a pdb ensemble based on one of the
    following criteria, and returns them in a new :class:`.PDBEnsemble`
    instance.

    Resulting PDB ensemble will contain atoms whose occupancies are greater
    or equal to *occupancy* keyword argument. Occupancies for atoms will be
    calculated using ``calcOccupancies(pdb_ensemble, normed=True)``.

    :arg occupancy: occupancy for selecting atoms, must satisfy
        ``0 < occupancy <= 1``.
        If set to *None* then *hard* trimming will be performed.
    :type occupancy: float

    :arg hard: Whether to perform hard trimming.
        Default is **False**
        If set to **True**, atoms will be completely removed from *pdb_ensemble*.
        If set to **False**, a soft trimming of *pdb_ensemble* will be done
        where atoms will be removed from the active selection. This is useful, 
        for example, when one uses :func:`calcEnsembleENMs` 
        together with :func:`sliceModel` or :func:`reduceModel`
        to calculate the modes from the remaining part while still taking the 
        removed part into consideration (e.g. as the environment).
    :type hard: bool
    """

    hard = kwargs.pop('hard', False) or pdb_ensemble._atoms is None \
           or occupancy is None

    atoms = pdb_ensemble.getAtoms(selected=hard)

    if not isinstance(pdb_ensemble, PDBEnsemble):
        raise TypeError('pdb_ensemble argument must be a PDBEnsemble')
    if pdb_ensemble.numConfs() == 0 or pdb_ensemble.numAtoms() == 0:
        raise ValueError('pdb_ensemble must have conformations')

    if occupancy is not None:
        occupancy = float(occupancy)
        assert 0 < occupancy <= 1, ('occupancy is not > 0 and <= 1: '
                                    '{0}'.format(repr(occupancy)))
        n_confs = pdb_ensemble.numConfs()
        assert n_confs > 0, 'pdb_ensemble does not contain any conformations'
        occupancies = calcOccupancies(pdb_ensemble, normed=True)
        #assert weights is not None, 'weights must be set for pdb_ensemble'
        #weights = weights.flatten()
        #mean_weights = weights / n_confs
        torf = occupancies >= occupancy
    else:
        n_atoms = pdb_ensemble.getCoords().shape[0]
        torf = np.ones(n_atoms, dtype=bool)

    trimmed = PDBEnsemble(pdb_ensemble.getTitle())
    if hard:
        if atoms is not None:
            trim_atoms_idx = [n for n,t in enumerate(torf) if t]
            trim_atoms = atoms[trim_atoms_idx]
            trimmed.setAtoms(trim_atoms)

        coords = pdb_ensemble.getCoords()
        if coords is not None:
            trimmed.setCoords(coords[torf])
        confs = pdb_ensemble.getCoordsets()
        if confs is not None:
            weights = pdb_ensemble.getWeights()
            labels = pdb_ensemble.getLabels()
            msa = pdb_ensemble.getMSA()
            if msa:
                msa = msa[:, torf]
            trimmed.addCoordset(confs[:, torf], weights[:, torf], labels, sequence=msa)
    else:
        indices = np.where(torf)[0]
        selids = pdb_ensemble._indices

        if selids is not None:
            indices = selids[indices]

        select = atoms[indices]
        trimmed.setAtoms(atoms)
        trimmed.setAtoms(select)

        coords = copy(pdb_ensemble._coords)
        if coords is not None:
            trimmed.setCoords(coords)
        confs = copy(pdb_ensemble._confs)
        if confs is not None:
            weights = copy(pdb_ensemble._weights)
            labels = pdb_ensemble.getLabels()
            msa = pdb_ensemble._msa
            trimmed.addCoordset(confs, weights, labels, sequence=msa)

        trimmed.setAtoms(select)

    trimmed._data = pdb_ensemble._data
    return trimmed

def calcOccupancies(pdb_ensemble, normed=False):
    """Returns occupancy calculated from weights of a :class:`.PDBEnsemble`.
    Any non-zero weight will be considered equal to one.  Occupancies are
    calculated by binary weights for each atom over the conformations in
    the ensemble. When *normed* is **True**, total weights will be divided
    by the number of atoms.  This function can be used to see how many times
    a residue is resolved when analyzing an ensemble of X-ray structures."""

    if not isinstance(pdb_ensemble, PDBEnsemble):
        raise TypeError('pdb_ensemble must be a PDBEnsemble instance')
    if len(pdb_ensemble) == 0:
        raise ValueError('pdb_ensemble does not contain any conformations')
    assert isinstance(normed, bool), 'normed must be a boolean'
    weights = pdb_ensemble.getWeights()
    if weights is None:
        raise ValueError('pdb_ensemble weights are not set')

    occupancies = weights.astype(bool).sum(0).astype(float).flatten()
    if normed:
        return occupancies / len(pdb_ensemble)
    else:
        return occupancies


def showOccupancies(pdbensemble, *args, **kwargs):
    """Show occupancies for the PDB ensemble using :func:`~matplotlib.pyplot.
    plot`.  Occupancies are calculated using :meth:`calcOccupancies`."""

    import matplotlib.pyplot as plt

    normed = kwargs.pop('normed', False)

    if not isinstance(pdbensemble, PDBEnsemble):
        raise TypeError('pdbensemble must be a PDBEnsemble instance')
    weights = calcOccupancies(pdbensemble, normed)
    if weights is None:
        return None
    show = plt.plot(weights, *args, **kwargs)
    axis = list(plt.axis())
    axis[2] = 0
    axis[3] += 1
    plt.axis(axis)
    plt.xlabel('Atom index')
    plt.ylabel('Sum of weights')
    if SETTINGS['auto_show']:
        showFigure()
    return show



def buildPDBEnsemble(atomics, ref=None, title='Unknown', labels=None, unmapped=None, **kwargs):
    """Builds a :class:`.PDBEnsemble` from a given reference structure and a list of structures 
    (:class:`.Atomic` instances). Note that the reference should be included in the list as well.

    :arg atomics: a list of :class:`.Atomic` instances
    :type atomics: list

    :arg ref: reference structure or the index to the reference in *atomics*. If **None**,
        then the first item in *atomics* will be considered as the reference. If it is a 
        :class:`.PDBEnsemble` instance, then *atomics* will be appended to the existing ensemble.
        Default is **None**
    :type ref: int, :class:`.Chain`, :class:`.Selection`, or :class:`.AtomGroup`

    :arg title: the title of the ensemble
    :type title: str

    :arg labels: labels of the conformations
    :type labels: list

    :arg degeneracy: whether only the active coordinate set (**True**) or all the coordinate sets 
        (**False**) of each structure should be added to the ensemble. Default is **True**
    :type degeneracy: bool

    :arg occupancy: minimal occupancy of columns (range from 0 to 1). Columns whose occupancy
        is below this value will be trimmed
    :type occupancy: float

    :arg unmapped: labels of *atomics* that cannot be included in the ensemble. This is an 
        output argument
    :type unmapped: list

    :arg subset: a subset for selecting particular atoms from the input structures.
        Default is ``"all"``
    :type subset: str

    :arg superpose: if set to ``'iter'``, :func:`.PDBEnsemble.iterpose` will be used to 
        superpose the structures, otherwise conformations will be superposed with respect 
        to the reference specified by *ref* unless set to ``False``. Default is ``'iter'``
    :type superpose: str, bool
    """

    occupancy = kwargs.pop('occupancy', None)
    degeneracy = kwargs.pop('degeneracy', True)
    subset = str(kwargs.get('subset', 'all')).lower()
    superpose = kwargs.pop('superpose', 'iter')
    superpose = kwargs.pop('iterpose', superpose)
    debug = kwargs.pop('debug', {})

    if 'mapping_func' in kwargs:
        raise DeprecationWarning('mapping_func is deprecated. Please see release notes for '
                                 'more details: http://prody.csb.pitt.edu/manual/release/v1.11_series.html')
    start = time.time()

    if not isListLike(atomics):
        raise TypeError('atomics should be list-like')

    if len(atomics) == 1 and degeneracy is True:
        raise ValueError('atomics should have at least two items')

    if labels is not None:
        if len(labels) != len(atomics):
            raise TypeError('Labels and atomics must have the same lengths.')
    else:
        labels = []
        
        for atoms in atomics:
            if atoms is None:
                labels.append(None)
            else:
                labels.append(atoms.getTitle())

    if ref is None:
        target = atomics[0]
    elif isinstance(ref, Integral):
        target = atomics[ref]
    elif isinstance(ref, PDBEnsemble):
        target = ref._atoms
    else:
        target = ref
    
    # initialize a PDBEnsemble with reference atoms and coordinates
    isrefset = False
    if isinstance(ref, PDBEnsemble):
        ensemble = ref
    else:
        # select the subset of reference beforehand for the sake of efficiency
        if subset != 'all':
            target = target.select(subset)
        ensemble = PDBEnsemble(title)
        if isinstance(target, Atomic):
            ensemble.setAtoms(target)
            ensemble.setCoords(target.getCoords())
            isrefset = True
        else:
            ensemble._n_atoms = len(target)
            isrefset = False
    
    # build the ensemble
    if unmapped is None: unmapped = []

    LOGGER.progress('Building the ensemble...', len(atomics), '_prody_buildPDBEnsemble')
    for i, atoms in enumerate(atomics):
        if atoms is None:
            unmapped.append(labels[i])
            continue

        LOGGER.update(i, 'Mapping %s to the reference...'%atoms.getTitle(), 
                      label='_prody_buildPDBEnsemble')
        try:
            atoms.getHierView()
        except AttributeError:
            raise TypeError('atomics must be a list of instances having the access to getHierView')
        
        if subset != 'all':
            atoms = atoms.select(subset)

        # find the mapping of chains of atoms to those of target
        debug[labels[i]] = {}
        atommaps = alignChains(atoms, target, debug=debug[labels[i]], **kwargs)

        if len(atommaps) == 0:
            unmapped.append(labels[i])
            continue
        
        # add the atommaps to the ensemble
        for atommap in atommaps:
            lbl = pystr(labels[i])
            if len(atommaps) > 1:
                chids = np.unique(atommap.getChids())
                strchids = ''.join(chids)
                lbl += '_%s'%strchids
            ensemble.addCoordset(atommap, weights=atommap.getFlags('mapped'), 
                                label=lbl, degeneracy=degeneracy)
            
            if not isrefset:
                ensemble.setCoords(atommap.getCoords())
                isrefset = True

    LOGGER.finish()

    if occupancy is not None:
        ensemble = trimPDBEnsemble(ensemble, occupancy=occupancy)
    
    if superpose == 'iter':
        ensemble.iterpose()
    elif superpose is not False:
        ensemble.superpose()
    
    LOGGER.info('Ensemble ({0} conformations) were built in {1:.2f}s.'
                     .format(ensemble.numConfs(), time.time()-start))

    if unmapped:
        LOGGER.warn('{0} structures cannot be mapped.'.format(len(unmapped)))
    return ensemble

def refineEnsemble(ensemble, lower=.5, upper=10., **kwargs):
    """Refine a :class:`.PDBEnsemble` based on RMSD criterions.
    
    :arg ensemble: the ensemble to be refined
    :type ensemble: :class:`.Ensemble`, :class:`.PDBEnsemble`

    :arg lower: the smallest allowed RMSD between two conformations with the exception of **protected** 
    :type lower: float

    :arg upper: the highest allowed RMSD between two conformations with the exception of **protected** 
    :type upper: float

    :keyword protected: a list of either the indices or labels of the conformations needed to be kept 
                        in the refined ensemble
    :type protected: list
    
    :arg ref: the index or label of the reference conformation which will also be kept.
        Default is 0
    :type ref: int or str
    """ 

    protected = kwargs.pop('protected', [])
    P = []
    if len(protected):
        labels = ensemble.getLabels()
        for p in protected:
            if isinstance(p, Integral):
                i = p
            else:
                if p in labels:
                    i = labels.index(p)
                else:
                    LOGGER.warn('could not find any conformation with the label %s in the ensemble'%str(p))
            P.append(i)

    LOGGER.timeit('_prody_refineEnsemble')
    from numpy import argsort

    ### obtain reference index
    # rmsd = ensemble.getRMSDs()
    # ref_i = np.argmin(rmsd)
    ref_i = kwargs.pop('ref', 0)
    if isinstance(ref_i, Integral):
        pass
    elif isinstance(ref_i, str):
        labels = ensemble.getLabels()
        ref_i = labels.index(ref_i)
    else:
        LOGGER.warn('could not find any conformation with the label %s in the ensemble'%str(ref_i))
    if not ref_i in P:
        P = [ref_i] + P

    ### calculate pairwise RMSDs ###
    RMSDs = ensemble.getRMSDs(pairwise=True)

    def getRefinedIndices(A):
        deg = A.sum(axis=0)
        sorted_indices = list(argsort(deg))
        # sorted_indices = P + [x for x in sorted_indices if x not in P]
        sorted_indices.remove(ref_i)
        sorted_indices.insert(0, ref_i)

        n_confs = ensemble.numConfs()
        isdel_temp = np.zeros(n_confs)
        for a in range(n_confs):
            i = sorted_indices[a]
            for b in range(n_confs):
                if a >= b:
                    continue
                j = sorted_indices[b]
                if isdel_temp[i] or isdel_temp[j] :
                    continue
                else:
                    if A[i,j]:
                        # isdel_temp[j] = 1
                        if not j in P:
                            isdel_temp[j] = 1
                        elif not i in P:
                            isdel_temp[i] = 1
        temp_list = isdel_temp.tolist()
        ind_list = []
        for i in range(n_confs):
            if not temp_list[i]:
                ind_list.append(i)
        return ind_list

    L = list(range(len(ensemble)))
    U = list(range(len(ensemble)))
    if lower is not None:
        A = RMSDs < lower
        L = getRefinedIndices(A)

    if upper is not None:
        B = RMSDs > upper
        U = getRefinedIndices(B)
    
    # find common indices from L and U
    I = list(set(L) - (set(L) - set(U)))

    # for p in P:
        # if p not in I:
            # I.append(p)
    I.sort()
    reens = ensemble[I]

    LOGGER.report('Ensemble was refined in %.2fs.', '_prody_refineEnsemble')
    LOGGER.info('%d conformations were removed from ensemble.'%(len(ensemble) - len(I)))

    return reens

def combineEnsembles(target, mobile, **kwargs):
    """Combines two ensembles by mapping the **atoms** of **mobile** 
    to that of **target**."""

    iterpose = kwargs.pop('superpose', True)
    iterpose = kwargs.pop('iterpose', iterpose)

    title = kwargs.pop('title', None)

    def findIndices(A, B):
        """Finds indices of values of A in B."""
        B = np.asarray(B)
        ret = np.zeros_like(A)
        for i, a in enumerate(A):
            indices = np.where(B==a)[0]
            if len(indices):
                index = indices[0]
            else:
                index = -1
            ret[i] = index
        return ret

    ens0, ens1 = target, mobile
    atoms0 = ens0.getAtoms()
    atoms1 = ens1.getAtoms()
    if atoms0 is None:
        raise ValueError('target must have associated atoms')
    if atoms1 is None:
        raise ValueError('mobile must have associated atoms')

    w0 = ens0.getWeights()
    w1 = ens1.getWeights()

    coords0 = ens0.getCoordsets()
    coords1 = ens1.getCoordsets()

    if isinstance(ens0, PDBEnsemble):
        labels0 = ens0.getLabels()
    else:
        labels0 = None

    if isinstance(ens1, PDBEnsemble):
        labels1 = ens1.getLabels()
    else:
        labels1 = None

    # obtain atommaps: atoms1 -> atoms0
    atommaps = alignChains(atoms1, atoms0, **kwargs)

    if len(atommaps) == 0:
        raise ValueError('mobile cannot be mapped onto target. '
                         'Try again with relaxed seqid and/or coverage')

    # combine the atommaps
    atommap = atommaps[0]
    weights = atommap.getFlags('mapped')

    # extract mappings from atommap
    if hasattr(atoms1, 'getIndices'):
        all_indices = atoms1.getIndices()
    else:
        all_indices = np.arange(atoms1.numAtoms())
    I = findIndices(atommap._indices, all_indices)
    J = atommap.getMapping()

    # map the coordinates: ens1 -> ens0
    n_csets = coords1.shape[0]
    n_atoms = atoms0.numAtoms()

    coords2 = np.zeros((n_csets, n_atoms, 3))
    coords2[:, J, :] = coords1[:, I, :]

    if w1 is not None:
        w2 = np.zeros((n_csets, n_atoms, 1))
        w2[:, J, :] = w1[:, I, :]
    else:
        w2 = None

    if w2 is None:
        w2 = weights
    else:
        w2 *= weights

    # build the new ensemble
    if title is None:
        title = '%s + %s'%(target.getTitle(), mobile.getTitle())

    ens = PDBEnsemble(title)

    ens.setAtoms(atoms0)
    ens.setCoords(atoms0.getCoords())
    ens.addCoordset(coords0, weights=w0, label=labels0)
    ens.addCoordset(coords2, weights=w2, label=labels1)

    if iterpose:
        ens.iterpose()
    return ens


def alignAtomicsUsingEnsemble(atomics, ensemble):
    """Align a set of :class:`.Atomic` objects using transformations from *ensemble*, 
    which may be a :class:`.PDBEnsemble` or a :class:`.PDBConformation` instance. 
    
    Transformations will be applied based on indices so *atomics* and *ensemble* must 
    have the same number of members.

    :arg atomics: a set of :class:`.Atomic` objects to be aligned
    :type atomics: tuple, list, :class:`~numpy.ndarray`

    :arg ensemble: a :class:`.PDBEnsemble` or a :class:`.PDBConformation` from which 
                   transformations can be extracted
    :type ensemble: :class:`.PDBEnsemble`, :class:`.PDBConformation`
    """

    if not isListLike(atomics):
        raise TypeError('atomics must be list-like')

    if not isinstance(ensemble, (PDBEnsemble, PDBConformation)):
        raise TypeError('ensemble must be a PDBEnsemble or PDBConformation')
    if isinstance(ensemble, PDBConformation):
        ensemble = [ensemble]

    if len(atomics) != len(ensemble):
        raise ValueError('atomics and ensemble must have the same length')

    output = []
    for i, conf in enumerate(ensemble):
        trans = conf.getTransformation()
        if trans is None:
            raise ValueError('transformations are not calculated, call '
                             '`superpose` or `iterpose`')

        ag = atomics[i]
        if not isinstance(ag, Atomic):
            LOGGER.warning('No atomic object found for conformation {0}.'
                           .format(i))
            output.append(None)
            continue

        output.append(trans.apply(ag))

    if len(output) == 1:
        return output[0]
    else:
        return output<|MERGE_RESOLUTION|>--- conflicted
+++ resolved
@@ -7,11 +7,7 @@
 import numpy as np
 
 from prody.proteins import alignChains
-<<<<<<< HEAD
-from prody.utilities import openFile, showFigure, copy, isListLike, pystr
-=======
 from prody.utilities import openFile, showFigure, copy, isListLike, pystr, DTYPE
->>>>>>> 54ddbb95
 from prody import LOGGER, SETTINGS
 from prody.atomic import Atomic, AtomMap, Chain, AtomGroup, Selection, Segment, Select, AtomSubset
 
