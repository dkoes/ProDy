# -*- coding: utf-8 -*-
"""This module defines functions for parsing `mmCIF files`_.

.. _mmCIF files: http://mmcif.wwpdb.org/docs/tutorials/mechanics/pdbx-mmcif-syntax.html"""


from collections import defaultdict
import os.path


import numpy as np

from prody.atomic import AtomGroup
from prody.atomic import flags
from prody.atomic import ATOMIC_FIELDS
from prody.utilities import openFile
from prody import LOGGER, SETTINGS

from .header import getHeaderDict, buildBiomolecules, assignSecstr
from .localpdb import fetchPDB

__all__ = ['parseCIFStream', 'parseCIF',]

class CIFParseError(Exception):
    pass

_parseCIFdoc = """
    :arg title: title of the :class:`.AtomGroup` instance, default is the
        PDB filename or PDB identifier
    :type title: str

    :arg chain: chain identifiers for parsing specific chains, e.g.
        ``chain='A'``, ``chain='B'``, ``chain='DE'``, by default all
        chains are parsed
    :type chain: str

    :arg subset: a predefined keyword to parse subset of atoms, valid keywords
        are ``'calpha'`` (``'ca'``), ``'backbone'`` (``'bb'``), or **None**
        (read all atoms), e.g. ``subset='bb'``
    :type subset: str

    :arg model: model index or None (read all models), e.g. ``model=10``
    :type model: int, list

    :arg altloc: if a location indicator is passed, such as ``'A'`` or ``'B'``,
         only indicated alternate locations will be parsed as the single
         coordinate set of the AtomGroup, if *altloc* is set **True** all
         alternate locations will be parsed and each will be appended as a
         distinct coordinate set, default is ``"A"``
    :type altloc: str
    """

_PDBSubsets = {'ca': 'ca', 'calpha': 'ca', 'bb': 'bb', 'backbone': 'bb'}

def parseCIF(pdb, **kwargs):
    """Returns an :class:`.AtomGroup` and/or dictionary containing header data
    parsed from an mmCIF file.

    This function extends :func:`.parseCIFStream`.

    See :ref:`parsecif` for a detailed usage example.

    :arg pdb: a PDB identifier or a filename
        If needed, mmCIF files are downloaded using :func:`.fetchPDB()` function.
    """
    title = kwargs.get('title', None)
    if not os.path.isfile(pdb):
        if len(pdb) == 4 and pdb.isalnum():
            if title is None:
                title = pdb
                kwargs['title'] = title
            filename = fetchPDB(pdb, report=True, format='cif',compressed=False)
            if filename is None:
                raise IOError('mmCIF file for {0} could not be downloaded.'
                              .format(pdb))
            pdb = filename
        else:
            raise IOError('{0} is not a valid filename or a valid PDB '
                          'identifier.'.format(pdb))
    if title is None:
        title, ext = os.path.splitext(os.path.split(pdb)[1])
        if ext == '.gz':
            title, ext = os.path.splitext(title)
        if len(title) == 7 and title.startswith('pdb'):
            title = title[3:]
        kwargs['title'] = title
    cif = openFile(pdb, 'rt')
    result = parseCIFStream(cif, **kwargs)
    cif.close()
    return result

def parseCIFStream(stream, **kwargs):
    """Returns an :class:`.AtomGroup` and/or dictionary containing header data
    parsed from a stream of CIF lines.
    :arg stream: Anything that implements the method ``readlines``
        (e.g. :class:`file`, buffer, stdin)"""

    model = kwargs.get('model')
    subset = kwargs.get('subset')
    chain = kwargs.get('chain')
    altloc = kwargs.get('altloc', 'A')

    if model is not None:
        if isinstance(model, int):
            if model < 0:
                raise ValueError('model must be greater than 0')
        else:
            raise TypeError('model must be an integer, {0} is invalid'
                            .format(str(model)))
    title_suffix = ''
    if subset:
        try:
            subset = _PDBSubsets[subset.lower()]
        except AttributeError:
            raise TypeError('subset must be a string')
        except KeyError:
            raise ValueError('{0} is not a valid subset'
                             .format(repr(subset)))
        title_suffix = '_' + subset
    if chain is not None:
        if not isinstance(chain, str):
            raise TypeError('chain must be a string')
        elif len(chain) == 0:
            raise ValueError('chain must not be an empty string')
        title_suffix = '_' + chain + title_suffix

    ag = None
    if 'ag' in kwargs:
        ag = kwargs['ag']
        if not isinstance(ag, AtomGroup):
            raise TypeError('ag must be an AtomGroup instance')
        n_csets = ag.numCoordsets()
    elif model != 0:
        ag = AtomGroup(str(kwargs.get('title', 'Unknown')) + title_suffix)
        n_csets = 0

    if model != 0:
        LOGGER.timeit()
        try:
            lines = stream.readlines()
        except AttributeError as err:
            try:
                lines = stream.read().split('\n')
            except AttributeError:
                raise err
        if not len(lines):
            raise ValueError('empty PDB file or stream')
        ag = _parseCIFLines(ag, lines, model, chain, subset, altloc)
        if ag.numAtoms() > 0:
            LOGGER.report('{0} atoms and {1} coordinate set(s) were '
                          'parsed in %.2fs.'.format(ag.numAtoms(),
                           ag.numCoordsets() - n_csets))
        else:
            ag = None
            LOGGER.warn('Atomic data could not be parsed, please '
            'check the input file.')
        return ag

parseCIFStream.__doc__ += _parseCIFdoc

def _parseCIFLines(atomgroup, lines, model, chain, subset,
                   altloc_torf):
    """Returns an AtomGroup. See also :func:`.parsePDBStream()`.

    :arg lines: CIF lines
    """

    if subset is not None:
        if subset == 'ca':
            subset = set(('CA',))
        elif subset in 'bb':
            subset = flags.BACKBONE
        protein_resnames = flags.AMINOACIDS

    asize = 0
    i = 0
    models = []
    nModels = 0
    fields = {}
    fieldCounter = -1
    foundModelNumFieldID = False
    foundAtomBlock = False
    doneAtomBlock = False
    while not doneAtomBlock:
        line = lines[i]
<<<<<<< HEAD

        if line[:11] == '_atom_site.':
            fieldCounter += 1
            fields[line.split('.')[1].strip()] = fieldCounter

=======
>>>>>>> 3c71ddcd
        if line.startswith('ATOM') or line.startswith('HETATM'):
            if not foundAtomBlock:
                foundAtomBlock = True
                start = i
            models.append(line.split()[fields['pdbx_PDB_model_num']])
            if models[asize] != models[asize-1]:
                nModels += 1
            asize += 1
        else:
            if foundAtomBlock:
                doneAtomBlock = True
        i += 1
    stop = i-1
    if nModels == 0: nModels = 1

    if model is not None and model != 1:
        for i in range(start, stop):
            if str(models[i]) != model and str(models[i+1]) == model:
                start = i+1
            if str(models[i]) == model and str(models[i+1]) != model:
                stop = i+1
                break
        if not str(model) in models:
            raise CIFParseError('model {0} is not found'.format(model))

    addcoords = False
    if atomgroup.numCoordsets() > 0:
        addcoords = True
 
    if isinstance(altloc_torf, str):
        if altloc_torf.strip() != 'A':
            LOGGER.info('Parsing alternate locations {0}.'
                        .format(altloc_torf))
            which_altlocs = '.' + ''.join(altloc_torf.split())
        else:
            which_altlocs = '.A'
        altloc_torf = False
    else:
        which_altlocs = '.A'
        altloc_torf = True

    coordinates = np.zeros((asize, 3), dtype=float)
    atomnames = np.zeros(asize, dtype=ATOMIC_FIELDS['name'].dtype)
    resnames = np.zeros(asize, dtype=ATOMIC_FIELDS['resname'].dtype)
    resnums = np.zeros(asize, dtype=ATOMIC_FIELDS['resnum'].dtype)
    chainids = np.zeros(asize, dtype=ATOMIC_FIELDS['chain'].dtype)
    hetero = np.zeros(asize, dtype=bool)
    termini = np.zeros(asize, dtype=bool)
    altlocs = np.zeros(asize, dtype=ATOMIC_FIELDS['altloc'].dtype)
    icodes = np.zeros(asize, dtype=ATOMIC_FIELDS['icode'].dtype)
    serials = np.zeros(asize, dtype=ATOMIC_FIELDS['serial'].dtype)
    elements = np.zeros(asize, dtype=ATOMIC_FIELDS['element'].dtype)
    bfactors = np.zeros(asize, dtype=ATOMIC_FIELDS['beta'].dtype)
    occupancies = np.zeros(asize, dtype=ATOMIC_FIELDS['occupancy'].dtype)

    n_atoms = atomgroup.numAtoms()
    if n_atoms > 0:
        asize = n_atoms

    acount = 0
    for line in lines[start:stop]:
        startswith = line.split()[fields['group_PDB']]

        atomname = line.split()[fields['auth_atom_id']]
        resname = line.split()[fields['auth_comp_id']]

        if subset is not None:
            if not (atomname in subset and resname in protein_resnames):
                continue

        chID = line.split()[fields['auth_asym_id']]
        if chain is not None:
            if not chID in chain:
                LOGGER.info('The loop has entered the chID continue block!!')
                continue

        alt = line.split()[fields['label_alt_id']]
        if alt not in which_altlocs:
            LOGGER.info('The loop has entered the alt continue block!!')
            LOGGER.info('line = {0}'.format(line))
            continue

        if model is not None:
            if int(models[acount]) < model:
                LOGGER.info('The loop has entered the model continue block!!')
                continue
            elif int(models[acount]) > model:
                LOGGER.info('The loop has entered the model break block!!')
                break

        coordinates[acount] = [line.split()[fields['Cartn_x']], \
                              line.split()[fields['Cartn_y']], \
                              line.split()[fields['Cartn_z']]]
        atomnames[acount] = atomname
        resnames[acount] = resname
        resnums[acount] = line.split()[fields['auth_seq_id']]
        chainids[acount] = chID
        hetero[acount] = startswith == 'HETATM' # True or False
        if chainids[acount] != chainids[acount-1]: termini[acount] = True
        altlocs[acount] = alt
        icodes[acount] = line.split()[fields['pdbx_PDB_ins_code']]
        if icodes[acount] == '?': icodes[acount] = ''
        serials[acount] = line.split()[fields['id']]
        elements[acount] = line.split()[fields['type_symbol']]
        bfactors[acount] = line.split()[fields['B_iso_or_equiv']]
        occupancies[acount] = line.split()[fields['occupancy']]
        
        acount += 1

    if model is not None:
        nModels = 1

    modelSize = acount//nModels

    if addcoords:
        atomgroup.addCoordset(coordinates[:modelSize])
    else:
        atomgroup._setCoords(coordinates[:modelSize])

    atomgroup.setNames(atomnames[:modelSize])
    atomgroup.setResnames(resnames[:modelSize])
    atomgroup.setResnums(resnums[:modelSize])
    atomgroup.setChids(chainids[:modelSize])
    atomgroup.setFlags('hetatm', hetero[:modelSize])
    atomgroup.setFlags('pdbter', termini[:modelSize])
    atomgroup.setAltlocs(altlocs[:modelSize])
    atomgroup.setIcodes(icodes[:modelSize])
    atomgroup.setSerials(serials[:modelSize])

    atomgroup.setElements(elements[:modelSize])
    from prody.utilities.misctools import getMasses
    atomgroup.setMasses(getMasses(elements[:modelSize]))
    atomgroup.setBetas(bfactors[:modelSize])
    atomgroup.setOccupancies(occupancies[:modelSize])

    for n in range(1,nModels):
        atomgroup.addCoordset(coordinates[n*modelSize:(n+1)*modelSize])

    return atomgroup

<|MERGE_RESOLUTION|>--- conflicted
+++ resolved
@@ -183,14 +183,11 @@
     doneAtomBlock = False
     while not doneAtomBlock:
         line = lines[i]
-<<<<<<< HEAD
-
+        
         if line[:11] == '_atom_site.':
             fieldCounter += 1
             fields[line.split('.')[1].strip()] = fieldCounter
 
-=======
->>>>>>> 3c71ddcd
         if line.startswith('ATOM') or line.startswith('HETATM'):
             if not foundAtomBlock:
                 foundAtomBlock = True
