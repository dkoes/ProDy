# -*- coding: utf-8 -*-
"""
This module defines functions for parsing `STAR`_ (Self-defining Text Archiving and Retrieval) files.
This includes metadata files from cryo-EM image analysis programs including RELION and XMIPP as well as
the Crystallographic Information File (CIF) format used for much of the PDB.

.. _STAR: https://www2.mrc-lmb.cam.ac.uk/relion/index.php/Conventions_%26_File_formats#The_STAR_format
"""

from collections import defaultdict
import os.path
from numbers import Integral
import numpy as np

<<<<<<< HEAD
from prody.utilities import openFile, split, pystr
=======
from prody.utilities import openFile, split
>>>>>>> a2781c6c
from prody import LOGGER, SETTINGS, PY3K

from .emdfile import parseEMD

__all__ = ['parseSTAR', 'writeSTAR', 'parseImagesFromSTAR',
           'StarDict', 'StarDataBlock', 'StarLoop', ]


class StarDict:
    def __init__(self, parsingDict, prog, title='unnamed'):
        self._title = title
        self._dict = parsingDict
        self._prog = prog
        self.dataBlocks = [StarDataBlock(self, key)
                           for key in list(self._dict.keys())]
        self.numDataBlocks = len(self.dataBlocks)

    def __getitem__(self, key):
        try:
            return np.array(self.dataBlocks)[key]
        except:
            try:
                key = np.where(np.array(list(self._dict.keys())) == key)[0][0]
                return self.dataBlocks[key]
            except:
                raise ValueError('The key for getting items should '
                                 'be the names or numbers of data blocks')

    def getTitle(self):
        return self._title

    def setTitle(self, value):
        self._title = value

    def getDict(self):
        return self._dict

    def __repr__(self):
        if self.numDataBlocks == 1:
            return '<StarDict: {0} (1 data block)>'.format(self._title)
        return '<StarDict: {0} ({1} data blocks)>'.format(self._title, self.numDataBlocks)

    def __iter__(self):
        """Yield StarDataBlock instances."""
        for key in list(self._dict.keys()):
            yield StarDataBlock(self, key)

    def pop(self, index):
        """Pop dataBlock with the given index from the list of dataBlocks in StarDict"""
        self.dataBlocks.pop(index)
        self.numDataBlocks -= 1


class StarDataBlock:
    def __init__(self, starDict, key):
        self._title = key
        self._dict = starDict._dict[key]
        self._prog = starDict._prog

        if list(self._dict.keys()) == ['fields', 'data']:
            self.loops = []
            self.numLoops = 0
            self.data = list(self._dict['data'].values())
            self.fields = list(self._dict['fields'].values())
            self.numEntries = len(self.data)
            self.numFields = len(self.fields)
        elif list(self._dict.keys())[:2] == ['fields', 'data']:
            self.data = list(self._dict['data'].values())
            self.fields = list(self._dict['fields'].values())
            self.numEntries = len(self.data)
            self.numFields = len(self.fields)

            self.loops = [StarLoop(self, index)
                          for index in list(self._dict.keys())[2:]]
            self.numLoops = len(self.loops)
        else:
            self.loops = [StarLoop(self, index)
                          for index in list(self._dict.keys())]
            self.numLoops = len(self.loops)
            self.numEntries = 0
            self.numFields = 0

    def getLoop(self, index):
        try:
            return self.loops[index]
        except:
            raise ValueError('There is no loop with that index')

    def getTitle(self):
        return self._title

    def setTitle(self, title):
        self._title = title

    def getDict(self):
        return self._dict

    def __getitem__(self, key):
        if self.loops == []:
            try:
                return np.array(self._dict['data'][key])

            except:
                try:
                    return np.array(self.data)[key]
                except:
                    raise ValueError('The key for getting items '
                                     'should be the data entry number')

        else:
            try:
                return np.array(self.loops)[key]
            except:
                try:
                    if len(list(self._dict.keys())) == self.numLoops:
                        key = np.where(np.array(list(self._dict.keys())) == key)[0][0]
                        return self.loops[key]
                    else:
                        return self._dict[key]
                except:
                    raise ValueError(
                        'The key for getting items should be the name or number of a loop')

    def __repr__(self):
        if self.numLoops == 0:
            if self.numEntries == 0:
                return '<StarDataBlock: {0} (no entries)>'.format(self._title)
            if self.numEntries == 1:
                return '<StarDataBlock: {0} (1 entry)>'.format(self._title)
            else:
                return '<StarDataBlock: {0} ({1} entries)>'.format(self._title, self.numEntries)
        elif self.numEntries == 0:
            if self.numLoops == 1:
                return '<StarDataBlock: {0} (1 loop containing ' \
                    '{2} columns and {3} rows)>'.format(self._title,
                                                        self.loops[0].numFields, self.loops[0].numRows)
            return '<StarDataBlock: {0} ({1} loops)>'.format(self._title, self.numLoops)
        else:
            if self.numLoops == 1:
                if self.numEntries == 1:
                    return '<StarDataBlock: {0} (1 entry and 1 loop)>'.format(self._title)
                else:
                    return '<StarDataBlock: {0} ({1} entries and 1 loop)>'.format(self._title, self.numEntries)
            else:
                if self.numEntries == 1:
                    return '<StarDataBlock: {0} (1 entry and {1} loops)>'.format(self._title, self.numLoops)
                else:
                    return '<StarDataBlock: {0} ({1} entries and {2} loops)>'.format(self._title, self.numEntries,
                                                                                     self.numLoops)

    def __iter__(self):
        """Yield StarLoop instances."""
        for key in list(self._dict.keys()):
            yield StarLoop(self, key)

    def pop(self, index):
        """Pop loop with the given index from the list of loops in dataBlock"""
        self.loops.pop(index)
        self.numLoops -= 1


class StarLoop:
    def __init__(self, dataBlock, key):
        self._dict = dataBlock._dict[key]
        self._prog = dataBlock._prog
        self.fields = list(self._dict['fields'].values())
        self.data = list(self._dict['data'].values())
        self.numFields = len(self.fields)
        self.numRows = len(self.data)
        self._title = dataBlock._title + ' loop ' + str(key)

    def getData(self, key):
        if key in self.fields:
            return [row[key] for row in self.data]
        else:
            raise ValueError('That field is not present in this loop')

    def getTitle(self):
        return self._title

    def setTitle(self, title):
        self._title = title

    def getDict(self):
        return self._dict

    def __getitem__(self, key):
        try:
            return np.array(self.data)[key]
        except:
            try:
                key = np.where(np.array(list(self._dict.keys())) == key)[0][0]
                return self.data[key]
            except:
                try:
                    return self.getData(key)
                except:
                    raise ValueError('The key for getting items should be fields, data, '
                                     'or a field name or number corresponding to a '
                                     'row or column of data')

    def __repr__(self):
        if self.numFields == 1 and self.numRows != 1:
            return '<StarLoop: {0} (1 column and {1} rows)>'.format(self._title, self.numRows)
        elif self.numFields != 1 and self.numRows == 1:
            return '<StarLoop: {0} ({1} columns and 1 row)>'.format(self._title, self.numFields)
        elif self.numFields == 1 and self.numRows == 1:
            return '<StarLoop: {0} (1 column and 1 row)>'.format(self._title)
        else:
            return '<StarLoop: {0} ({1} columns and {2} rows)>'.format(self._title, self.numFields, self.numRows)


def parseSTAR(filename, **kwargs):
<<<<<<< HEAD
    """Returns a dictionary containing data parsed from a STAR file.
=======
    """Returns a dictionary containing data
    parsed from a Relion STAR file.
>>>>>>> a2781c6c

    :arg filename: a filename
        The .star extension can be omitted.
    :type filename: str

    :arg start: line number for starting
        Default is **None**, meaning start at the beginning
    :type start: int, None

    :arg stop: line number for stopping
        Default is **None**, meaning don't stop.
    :type stop: int, None

    :arg shlex: whether to use shlex for splitting lines so as to preserve quoted substrings
        Default is **False**
    :type shlex: bool
    """
    if not os.path.isfile(filename) and not os.path.isfile(filename + '.star'):
        raise IOError('There is no file called {0}.'.format(filename))

    start = kwargs.get('start', None)
    if start is not None and not isinstance(start, Integral):
        raise TypeError('start should be an integer or None')

    stop = kwargs.get('stop', None)
    if stop is not None and not isinstance(stop, Integral):
        raise TypeError('stop should be an integer or None')

    shlex = kwargs.get('shlex', False)
    if not isinstance(shlex, bool):
        raise TypeError('shlex should be a boolean')

    starfile = openFile(filename, 'r')
<<<<<<< HEAD
    lines = [pystr(line) for line in starfile.readlines()]
    starfile.close()

    parsingDict, prog = parseSTARStream(lines, **kwargs)
=======
    lines = starfile.readlines()
    if PY3K:
        lines = [line.decode() for line in lines]
    starfile.close()

    parsingDict, prog = parseSTARLines(lines, **kwargs)
>>>>>>> a2781c6c

    return StarDict(parsingDict, prog, filename)


<<<<<<< HEAD
def parseSTARStream(stream, **kwargs):
=======
def parseSTARLines(lines, **kwargs):
>>>>>>> a2781c6c
    start = kwargs.get('start', None)
    if start is None:
        start = 0

    stop = kwargs.get('stop', None)
    if stop is None:
<<<<<<< HEAD
        stop = len(stream)
=======
        stop = len(lines)
>>>>>>> a2781c6c

    prog = kwargs.get('prog', None)
    shlex = kwargs.get('shlex', False)

    finalDictionary = {}
    currentLoop = -1
    block_fieldCounter = 0
    loop_fieldCounter = 0
    active_fieldCounter = 0
    dataItemsCounter = 0
    lineNumber = 0
<<<<<<< HEAD
    for line in stream[start:stop]:
=======
    for line in lines[start:stop]:
>>>>>>> a2781c6c
        if line.startswith('data_'):
            currentDataBlock = line[5:].strip()
            finalDictionary[currentDataBlock] = {}
            currentLoop = -1
            inLoop = False
            inShortBlock = False
            startingBlock = True
            block_fieldCounter = 0

        elif line.startswith('loop_'):
            currentLoop += 1
            inLoop = True
            inShortBlock = False
            finalDictionary[currentDataBlock][currentLoop] = {}
            finalDictionary[currentDataBlock][currentLoop]['fields'] = {}
            finalDictionary[currentDataBlock][currentLoop]['data'] = {}
            loop_fieldCounter = 0

        elif line.startswith('_') or line.startswith(' _'):
            # This marks a field identifier
            currentField = split(line.strip(), shlex=shlex)[0]

            if inLoop:
                # We expect to only have the field identifier and no data until after

                if len(split(line.strip(), shlex=shlex)) == 1:
                    # This is what we expect for a data loop
                    finalDictionary[currentDataBlock][currentLoop]['fields'][loop_fieldCounter] = currentField
                    dataItemsCounter = 0
                    loop_fieldCounter += 1

                else:
                    # This is contrary to that so we leave the loop
                    inLoop = False

                    # We populate fields and data together, continuing the regular data block
                    finalDictionary[currentDataBlock]['fields'][block_fieldCounter] = currentField
                    finalDictionary[currentDataBlock]['data'][dataItemsCounter] = {}

                    finalDictionary[currentDataBlock]['data'][dataItemsCounter][currentField] = split(line.strip(),
                                                                                                      shlex=shlex)[1]
                    block_fieldCounter += 1

            else:
                # Outside a loop, populate fields and data together in a regular data block
                if startingBlock:
                    # Initialise the data block first
                    finalDictionary[currentDataBlock]['fields'] = {}
                    finalDictionary[currentDataBlock]['data'] = {}
                    startingBlock = False
                    dataItemsCounter = 0

                finalDictionary[currentDataBlock]['fields'][block_fieldCounter] = currentField
                finalDictionary[currentDataBlock]['data'][dataItemsCounter] = {}

                if len(split(line.strip(), shlex=shlex)) > 1:
                    # This is the usual behaviour so we can fill in the data from the rest of the line
                    finalDictionary[currentDataBlock]['data'][dataItemsCounter][currentField] = split(line.strip(),
                                                                                                      shlex=shlex)[1]
                else:
                    # In this case, we will look for the data in a short block over the following line(s).
                    # If a single field takes multiple lines, these lines start and end with a semi-colon. 
                    # We'll handle that in the data section.
                    finalDictionary[currentDataBlock]['data'][dataItemsCounter][currentField] = ''
                    inShortBlock = True
                    startingShortBlock = True
                    dataItemsCounter -= 1

                dataItemsCounter += 1
                block_fieldCounter += 1

        elif line.strip() == '' or line.strip() == '#':
            pass

        elif inLoop:
            # Here we handle the data part of the loop.
            # Data outside a loop is handled in line with the fields above or in shortDataBlocks below.
            if not inShortBlock and len(split(line, shlex=shlex)) == loop_fieldCounter:
                # This is the usual case where each entry in the line corresponds to a field
                finalDictionary[currentDataBlock][currentLoop]['data'][dataItemsCounter] = {}
                active_fieldCounter = 0
                for fieldEntry in split(line.strip(), shlex=shlex):
                    currentField = finalDictionary[currentDataBlock][currentLoop]['fields'][active_fieldCounter]
                    finalDictionary[currentDataBlock][currentLoop]['data'][dataItemsCounter][currentField] = fieldEntry
                    active_fieldCounter += 1
                dataItemsCounter += 1
            else:
                # The data is now being broken across lines. 
                if not inShortBlock:
                    inShortBlock = True
                    finalDictionary[currentDataBlock][currentLoop]['data'][dataItemsCounter] = {}
                    active_fieldCounter = 0
                    if not line.startswith(';'):
                        # Then we haven't got a split field and can treat fields as normal
                        inSplitField = False
                        for fieldEntry in split(line.strip(), shlex=shlex):
                            currentField = finalDictionary[currentDataBlock][currentLoop]['fields'][active_fieldCounter]
                            finalDictionary[currentDataBlock][currentLoop]['data'][dataItemsCounter][currentField] = fieldEntry
                            active_fieldCounter += 1
                    else:
                        # We have a single field split over many lines
                        inSplitField = True
                        currentField = finalDictionary[currentDataBlock][currentLoop]['fields'][active_fieldCounter]
                        finalDictionary[currentDataBlock][currentLoop]['data'][dataItemsCounter][currentField] = line.strip() + ' '
                else:
                    if not inSplitField:
                        # check if we are entering one
                        if line.startswith(';'):
                            inSplitField = True
                            currentField = finalDictionary[currentDataBlock][currentLoop]['fields'][active_fieldCounter]
                            finalDictionary[currentDataBlock][currentLoop]['data'][dataItemsCounter][currentField] = line.strip() + ' '
                        else:
                            # continue as normal
                            for fieldEntry in split(line.strip(), shlex=shlex):
                                currentField = finalDictionary[currentDataBlock][currentLoop]['fields'][active_fieldCounter]
                                finalDictionary[currentDataBlock][currentLoop]['data'][dataItemsCounter][currentField] = fieldEntry
                                active_fieldCounter += 1
                    else:
                        finalDictionary[currentDataBlock][currentLoop]['data'][dataItemsCounter][currentField] += line.strip()
                        if line.strip() == ';':
                            # This marks the end of the split field
                            inSplitField = False
                            active_fieldCounter += 1
                        else:
                            # Prepare for the next line
                            finalDictionary[currentDataBlock][currentLoop]['data'][dataItemsCounter][currentField] += ' '

                    if active_fieldCounter == loop_fieldCounter:
                        inShortBlock = False
                        dataItemsCounter += 1

        elif inShortBlock:
            # We can now append the data in the lines here.
            finalDictionary[currentDataBlock]['data'][dataItemsCounter][currentField] += line.strip()
            if startingShortBlock:
                startingShortBlock = False
                if not line.startswith(';'):
                    # We only expect one line if there's no semi-colon
                    inShortBlock = False
                    dataItemsCounter += 1
                else:
                    # Prepare for the next line
                    finalDictionary[currentDataBlock]['data'][dataItemsCounter][currentField] += ' '
            else:
                if line.strip() == ';':
                    # This marks the end of the field so we've filled it
                    inShortBlock = False
                    dataItemsCounter += 1
                else:
                    # Prepare for the next line
                    finalDictionary[currentDataBlock]['data'][dataItemsCounter][currentField] += ' '

        elif line.startswith('#'):
            if line.startswith('# XMIPP'):
                prog = 'XMIPP'

        else:
            raise TypeError('This file does not conform to the STAR file format.'
                            'There is a problem with line {0}:\n {1}'.format(lineNumber, line))

        lineNumber += 1

    return finalDictionary, prog


def writeSTAR(filename, starDict):
    """Writes a STAR file from a dictionary containing data
    such as that parsed from a Relion STAR file.

    :arg filename: a filename
        The .star extension can be omitted.

    :arg dictionary: a dictionary in STAR format
        This should have nested entries starting with data blocks then loops/tables then
        field names and finally data.
    """

    star = open(filename, 'w')

    for dataBlockKey in starDict:
        star.write('\ndata_' + dataBlockKey + '\n')
        for loopNumber in starDict[dataBlockKey]:
            star.write('\nloop_\n')
            for fieldNumber in starDict[dataBlockKey][loopNumber]['fields']:
                star.write('_' + starDict[dataBlockKey]
                           [loopNumber]['fields'][fieldNumber] + '\n')
            for dataItemNumber in starDict[dataBlockKey][loopNumber]['data']:
                for fieldNumber in starDict[dataBlockKey][loopNumber]['fields']:
                    currentField = starDict[dataBlockKey][loopNumber]['fields'][fieldNumber]
                    star.write(starDict[dataBlockKey][loopNumber]
                               ['data'][dataItemNumber][currentField] + ' ')
                star.write('\n')

    star.close()
    return


def parseImagesFromSTAR(particlesSTAR, **kwargs):
    '''
    Parses particle images using data from a STAR file 
    containing information about them.

    arg particlesSTAR: a filename for a STAR file.
    type particlesSTAR: str

    arg block_indices: indices for data blocks containing rows 
        corresponding to images of interest
        The indexing scheme is similar to that for numpy arrays.
        Default behavior is use all data blocks about images
    type block_indices: list, :class:`~numpy.ndarray`

    arg row_indices: indices for rows corresponding to images of interest
        The indexing scheme is similar to that for numpy arrays. 
        row_indices should be a 1D or 2D array-like.
        2D row_indices should contain an entry for each relevant loop. 
        If a 1D array-like is given the same row indices 
        will be applied to all loops.
        Default behavior is to use all rows about images
    type row_indices: list, :class:`~numpy.ndarray`

    arg particle_indices: indices for particles regardless of STAR structure
        default is take all particles
        Please note: this acts after block_indices and row_indices
    type particle_indices: list, :class"`~numpy.ndarray`

    arg saveImageArrays: whether to save the numpy array for each image to file
        default is False
    type saveImageArrays: bool

    arg saveDirectory: directory where numpy image arrays are saved
        default is None, which means save to the current working directory
    type saveDirectory: str, None

    arg rotateImages: whether to apply in plane translations and rotations using 
        provided psi and origin data, default is True
    type rotateImages: bool 
    '''
    from skimage.transform import rotate

    block_indices = kwargs.get('block_indices', None)
    # No loop_indices because data blocks about particle images contain 1 loop
    row_indices = kwargs.get('row_indices', None)
    particle_indices = kwargs.get('particle_indices', None)

    saveImageArrays = kwargs.get('saveImageArrays', False)
    saveDirectory = kwargs.get('saveDirectory', None)
    rotateImages = kwargs.get('rotateImages', True)

    try:
        particlesSTAR = parseSTAR(particlesSTAR)
    except:
        raise ValueError('particlesSTAR should be a filename for a STAR file')

    # Check dimensions/contents of particlesSTAR and generate full indices
    dataBlocks = []
    loops = []
    maxLoops = 0
    maxRows = 0
    dataBlock_goodness = []
    for dataBlock in particlesSTAR:

        foundImageField = False
        for loop in dataBlock:
            if ('_image' in loop.fields) or ('_rlnImageName' in loop.fields):
                foundImageField = True
                loops.append(loop)
                if loop.numRows > maxRows:
                    maxRows = loop.numRows
            else:
                dataBlock.pop(int(loop.getTitle().split(' ')[-1]))

        if dataBlock.numLoops > maxLoops:
            maxLoops = dataBlock.numLoops

        if foundImageField:
            dataBlocks.append(dataBlock)
            dataBlock_goodness.append(True)
        else:
            dataBlock_goodness.append(False)

    indices = np.zeros((len(dataBlocks), maxLoops, maxRows, 3), dtype=int)
    i = -1
    for n, dataBlock in enumerate(particlesSTAR):
        if dataBlock_goodness[n]:
            i += 1
            for j, loop in enumerate(dataBlock):
                for k in range(maxRows):
                    if k < loop.numRows:
                        indices[i, j, k] = np.array([n, j, k])
                    else:
                        indices[i, j, k] = np.array([0, 0, 0])

    dataBlocks = np.array(dataBlocks)
    loops = np.array(loops)

    # Convert keyword indices to valid indices if possible
    if block_indices is not None:
        if np.array_equal(dataBlocks, np.array([])):
            raise TypeError(
                'particlesSTAR must have data blocks to use block_indices')

        try:
            block_indices = np.array(block_indices)
        except:
            raise TypeError('block_indices should be array-like')

        if block_indices.ndim != 1:
            raise ValueError(
                'block_indices should be a 1-dimensional array-like')

        for i, index in enumerate(list(reversed(block_indices))):
            try:
                block = particlesSTAR[index]
                if not isinstance(block, StarDataBlock):
                    LOGGER.warn('There is no block corresponding to block_index {0}. '
                                'This index has been removed.'.format(block_indices.shape[0]-i-1))
                    block_indices = np.delete(block_indices, i, 0)
            except:
                LOGGER.warn('There is no block corresponding to block_index {0}. '
                            'This index has been removed.'.format(block_indices.shape[0]-i-1))
                block_indices = np.delete(block_indices, i, 0)

        if not np.array_equal(block_indices, np.array([])):
            indices = np.concatenate(([indices[np.where(indices[:, 0, 0, 0] == item)]
                                       for item in block_indices]), axis=0)
        else:
            LOGGER.warn('None of the block_indices corresponded to dataBlocks. '
                        'Default block indices corresponding to all dataBlocks '
                        'will be used instead.')

    dataBlocks = particlesSTAR[block_indices]

    if row_indices is not None:
        try:
            row_indices = np.array(row_indices)
        except:
            raise TypeError('row_indices should be array-like')

        if row_indices.ndim == 1:
            if isinstance(row_indices[0], int):
                # row_indices provided was truly 1D so
                # we will use same row indices for all data blocks
                # and warn the user we are doing so
                if len(dataBlocks) != 1:
                    LOGGER.warn('row_indices is 1D but there are multiple data blocks '
                                'so the same row indices will be used for each')

                row_indices = np.array(
                    [row_indices for i in range(len(dataBlocks))])
                # This also works if len(dataBlocks) == 1

            elif isinstance(row_indices[0], (list, tuple)):
                # A list-like of list-likes of different sizes was provided
                # We turn it into a proper 2D array by filling the short
                # list likes with zeros

                if len(row_indices) != len(dataBlocks):
                    raise ValueError('There should be an entry in row indices for '
                                     'each data block')

                max_len = 0
                for entry in row_indices:
                    if not np.isscalar(entry):
                        if len(entry) > max_len:
                            max_len = len(entry)

                row_indices_list_entries = []
                for entry in row_indices:
                    if isinstance(entry, int):
                        list_entry = [entry]
                    else:
                        list_entry = list(entry)

                    while len(list_entry) < max_len:
                        list_entry.append(0)

                    row_indices_list_entries.append(list_entry)

                row_indices = np.array(row_indices_list_entries)

        elif row_indices.ndim == 2:
            # A list-like of list-likes of the same size was provided
            if row_indices.shape[0] != len(dataBlocks):
                if len(row_indices) == 1:
                    # we will use same row indices for all data blocks
                    # and warn the user we are doing so
                    if len(dataBlocks) != 1:
                        LOGGER.warn('row_indices has one entry but there are multiple data blocks '
                                    'so the same row indices will be used for each')

                    row_indices = np.array([row_indices[0]
                                            for i in range(len(dataBlocks))])
                    # This also works if len(dataBlocks) == 1
                else:
                    raise ValueError('There should be an entry in row indices for '
                                     'each data block')

        else:
            raise ValueError(
                'row_indices should be 1D or 2D array-like objects')

        # indices need updating
        good_indices_list = []
        for i, index_i in enumerate(indices):
            good_indices_list.append([])
            for j, index_j in enumerate(index_i):
                good_indices_list[i].append([])
                for r, index_r in enumerate(row_indices[i]):
                    for k, index_k in enumerate(index_j):
                        if k == index_r:
                            if not (r != 0 and index_r == 0):
                                good_indices_list[i][j].append(index_k)
                            else:
                                good_indices_list[i][j].append(
                                    np.array([0, 0, 0]))

        indices = np.array(good_indices_list)

    if indices is np.array([]):
        raise ValueError(
            'selection does not contain any rows with image fields')

    # Use indices to collect particle data dictionaries
    particles = []

    for i, index_i in enumerate(indices):
        for j, index_j in enumerate(index_i):
            for k, index_k in enumerate(index_j):
                if not (np.array_equal(index_k, np.array([0, 0, 0]))
                        and not (i == 0 and j == 0 and k == 0)):
                    particles.append(
                        particlesSTAR[index_k[0]][index_k[1]][index_k[2]])

    if particle_indices is None:
        particle_indices = list(range(len(particles)))

    # Parse images using particle dictionaries
    image_stacks = {}
    images = []
    parsed_images_data = []
    stk_images = []
    if particlesSTAR._prog == 'XMIPP':
        imageFieldKey = '_image'
    else:
        imageFieldKey = '_rlnImageName'

    for i in particle_indices:
        particle = particles[i]

        try:
            image_field = particle[imageFieldKey]
            image_index = int(image_field.split('@')[0])-1
            filename = image_field.split('@')[1]
        except:
            raise ValueError('particlesSTAR does not contain data about particle image '
                             '{0} location in either RELION or XMIPP format'.format(i))

        if filename.endswith('.stk'):
            stk_images.append(str(i))
            continue

        if not filename in list(image_stacks.keys()):
            image_stacks[filename] = parseEMD(filename).density

        image = image_stacks[filename][image_index]
        parsed_images_data.append(image_field)

        if saveImageArrays:
            if saveDirectory is not None:
                np.save('{0}/{1}'.format(saveDirectory, i), image)
            else:
                np.save('{1}'.format(i), image)

        if rotateImages:
            if particlesSTAR._prog == 'RELION':
                anglePsi = float(particle['_rlnAnglePsi'])
                originX = float(particle['_rlnOriginX'])
                originY = float(particle['_rlnOriginY'])
            elif particlesSTAR._prog == 'XMIPP':
                anglePsi = float(particle['_anglePsi'])
                originX = float(particle['_shiftX'])
                originY = float(particle['_shiftY'])
            images.append(rotate(image, anglePsi,
                                 center=(float(image.shape[0])-originX,
                                         float(image.shape[1])-originY)))
        else:
            images.append(image)

    if len(stk_images) > 0:
        LOGGER.warn('ProDy currently cannot parse images from XMIPP .stk files. '
                    'Please be aware that images {0} and {1} will be missing '
                    'from the final array.'.format(', '.join(stk_images[:-1]), stk_images[-1]))

    return np.array(images), parsed_images_data<|MERGE_RESOLUTION|>--- conflicted
+++ resolved
@@ -12,11 +12,7 @@
 from numbers import Integral
 import numpy as np
 
-<<<<<<< HEAD
 from prody.utilities import openFile, split, pystr
-=======
-from prody.utilities import openFile, split
->>>>>>> a2781c6c
 from prody import LOGGER, SETTINGS, PY3K
 
 from .emdfile import parseEMD
@@ -230,12 +226,7 @@
 
 
 def parseSTAR(filename, **kwargs):
-<<<<<<< HEAD
     """Returns a dictionary containing data parsed from a STAR file.
-=======
-    """Returns a dictionary containing data
-    parsed from a Relion STAR file.
->>>>>>> a2781c6c
 
     :arg filename: a filename
         The .star extension can be omitted.
@@ -269,39 +260,22 @@
         raise TypeError('shlex should be a boolean')
 
     starfile = openFile(filename, 'r')
-<<<<<<< HEAD
     lines = [pystr(line) for line in starfile.readlines()]
     starfile.close()
 
     parsingDict, prog = parseSTARStream(lines, **kwargs)
-=======
-    lines = starfile.readlines()
-    if PY3K:
-        lines = [line.decode() for line in lines]
-    starfile.close()
-
-    parsingDict, prog = parseSTARLines(lines, **kwargs)
->>>>>>> a2781c6c
 
     return StarDict(parsingDict, prog, filename)
 
 
-<<<<<<< HEAD
-def parseSTARStream(stream, **kwargs):
-=======
 def parseSTARLines(lines, **kwargs):
->>>>>>> a2781c6c
     start = kwargs.get('start', None)
     if start is None:
         start = 0
 
     stop = kwargs.get('stop', None)
     if stop is None:
-<<<<<<< HEAD
-        stop = len(stream)
-=======
         stop = len(lines)
->>>>>>> a2781c6c
 
     prog = kwargs.get('prog', None)
     shlex = kwargs.get('shlex', False)
@@ -313,11 +287,7 @@
     active_fieldCounter = 0
     dataItemsCounter = 0
     lineNumber = 0
-<<<<<<< HEAD
-    for line in stream[start:stop]:
-=======
     for line in lines[start:stop]:
->>>>>>> a2781c6c
         if line.startswith('data_'):
             currentDataBlock = line[5:].strip()
             finalDictionary[currentDataBlock] = {}
