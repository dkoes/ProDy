# -*- coding: utf-8 -*-
"""
This module defines functions for parsing `STAR files`_.

.. _STAR files: https://www2.mrc-lmb.cam.ac.uk/relion/index.php/Conventions_%26_File_formats#The_STAR_format
"""


from collections import defaultdict
import os.path

import numpy as np

from prody.utilities import openFile
from prody import LOGGER, SETTINGS

from .emdfile import parseEMD

__all__ = ['parseSTAR', 'writeSTAR', 'parseImagesFromSTAR', 
           'StarDict', 'StarDataBlock', 'StarLoop',]


class StarDict:
    def __init__(self, parsingDict, prog, title='unnamed'):
        self._title = title
        self._dict = parsingDict
        self._prog = prog
        self.dataBlocks = [StarDataBlock(self, key)
                           for key in list(self._dict.keys())]
        self.numDataBlocks = len(self.dataBlocks)

    def __getitem__(self, key):
        try:
            return np.array(self.dataBlocks)[key]
        except:
            try:
                key = np.where(np.array(list(self._dict.keys())) == key)[0][0]
                return self.dataBlocks[key]
            except:
                raise ValueError('The key for getting items should '
                                 'be the names or numbers of data blocks')

    def getTitle(self):
        return self._title

    def setTitle(self, value):
        self._title = value

    def getDict(self):
        return self._dict

    def __repr__(self):
        if self.numDataBlocks == 1:
            return '<StarDict: {0} (1 data block)>'.format(self._title)
        return '<StarDict: {0} ({1} data blocks)>'.format(self._title, self.numDataBlocks)

    def __iter__(self):
        """Yield StarDataBlock instances."""
        for key in list(self._dict.keys()):
            yield StarDataBlock(self, key)

    def pop(self, index):
        """Pop dataBlock with the given index from the list of dataBlocks in StarDict"""
        self.dataBlocks.pop(index)
        self.numDataBlocks -= 1

class StarDataBlock:
    def __init__(self, starDict, key):
        self._title = key
        self._dict = starDict._dict[key]
        self._prog = starDict._prog

        if list(self._dict.keys()) == ['fields','data']:
            self.loops = []
            self.numLoops = 0
            self.data = list(self._dict['data'].values())
            self.fields = list(self._dict['fields'].values())
            self.numEntries = len(self.data)
            self.numFields = len(self.fields)
        else:
            self.loops = [StarLoop(self, index)
                          for index in list(self._dict.keys())]
            self.numLoops = len(self.loops)

    def getLoop(self, index):
        try:
            return self.loops[index]
        except:
            raise ValueError('There is no loop with that index')

    def getTitle(self):
        return self._title

    def setTitle(self, title):
        self._title = title

    def __getitem__(self, key):
        if self.loops == []:
            try:
                return np.array(self._dict['data'][key])

            except:
                try:
                    return np.array(self.data)[key]
                except:
                    raise ValueError('The key for getting items should be the data entry number')

        else:
            try:
                return np.array(self.loops)[key]
            except:
                try:
                    key = np.where(np.array(list(self._dict.keys())) == key)[0][0]
                    return self.loops[key]
                except:
                    raise ValueError(
                        'The key for getting items should be the name or number of a loop')

    def __repr__(self):
        if self.numLoops == 0:
            if self.numEntries == 1:
                return '<StarDataBlock: {0} ({1} entry)>'.format(self._title, self.numEntries)
            else:
                return '<StarDataBlock: {0} ({1} entries)>'.format(self._title, self.numEntries)
        elif self.numLoops == 1:
<<<<<<< HEAD
            return '<StarDataBlock: {0} ({1} loop containing {2} columns and {3} rows)>'
                    .format(self._title, self.numLoops, 
                            self.loops[0].numFields, self.loops[0].numRows)
=======
            return '<StarDataBlock: {0} ({1} loop containing ' \
                    '{2} columns and {3} rows)>'.format(self._title, self.numLoops, \
                                                        self.loops[0].numFields, self.loops[0].numRows)
>>>>>>> 7def7a8f
        return '<StarDataBlock: {0} ({1} loops)>'.format(self._title, self.numLoops)

    def __iter__(self):
        """Yield StarLoop instances."""
        for key in list(self._dict.keys()):
            yield StarLoop(self, key)

    def pop(self, index):
        """Pop loop with the given index from the list of loops in dataBlock"""
        self.loops.pop(index)
        self.numLoops -= 1


class StarLoop:
    def __init__(self, dataBlock, key):
        self._dict = dataBlock._dict[key]
        self._prog = dataBlock._prog
        self.fields = list(self._dict['fields'].values())
        self.data = list(self._dict['data'].values())
        self.numFields = len(self.fields)
        self.numRows = len(self.data)
        self._title = dataBlock._title + ' loop ' + str(key)

    def getData(self, key):
        if key in self.fields:
            return [row[key] for row in self.data]
        else:
            raise ValueError('That field is not present in this loop')

    def getTitle(self):
        return self._title

    def setTitle(self, title):
        self._title = title

    def getDict(self):
        return self._dict

    def __getitem__(self, key):
        try:
            return np.array(self.data)[key]
        except:
            try:
                key = np.where(np.array(list(self._dict.keys())) == key)[0][0]
                return self.data[key]
            except:
                try:
                    return self.getData(key)
                except:
                    raise ValueError('The key for getting items should be fields, data, '
                                     'or a field name or number corresponding to a '
                                     'row or column of data')

    def __repr__(self):
        if self.numFields == 1 and self.numRows != 1:
            return '<StarLoop: {0} (1 column and {2} rows)>'.format(self._title, self.numRows)
        elif self.numFields != 1 and self.numRows == 1:
            return '<StarLoop: {0} ({1} columns and 1 row)>'.format(self._title, self.numFields)
        elif self.numFields == 1 and self.numRows == 1:
            return '<StarLoop: {0} (1 column and 1 row)>'.format(self._title)
        else:
            return '<StarLoop: {0} ({1} columns and {2} rows)>'.format(self._title, self.numFields, self.numRows)


def parseSTAR(filename):
    """Returns a dictionary containing data
    parsed from a Relion STAR file.

    :arg filename: a filename
        The .star extension can be omitted.
    """

    if not os.path.isfile(filename) and not os.path.isfile(filename + '.star'):
        raise IOError('There is no file with that name.')

    starfile = open(filename, 'r')
    lines = starfile.readlines()
    starfile.close()

    parsingDict, prog = parseSTARStream(lines)

    return StarDict(parsingDict, prog, filename)


def parseSTARStream(stream):
    prog = 'RELION'
    finalDictionary = {}
    currentLoop = -1
    fieldCounter = 0
    dataItemsCounter = 0
    lineNumber = 0
    for line in stream:
        if line.startswith('data_'):
            currentDataBlock = line[5:].strip()
            finalDictionary[currentDataBlock] = {}
            currentLoop = -1
            inLoop = False
            startingBlock = True
            fieldCounter = 0

        elif line.startswith('loop_'):
            currentLoop += 1
            inLoop = True
            finalDictionary[currentDataBlock][currentLoop] = {}
            finalDictionary[currentDataBlock][currentLoop]['fields'] = {}
            finalDictionary[currentDataBlock][currentLoop]['data'] = {}
            fieldCounter = 0

        elif line.startswith('_') or line.startswith(' _'):
            currentField = line.strip().split()[0]

            if inLoop:
                finalDictionary[currentDataBlock][currentLoop]['fields'][fieldCounter + 1] = currentField
                dataItemsCounter = 0
            else:
                if startingBlock:
                    finalDictionary[currentDataBlock]['fields'] = {}
                    finalDictionary[currentDataBlock]['data'] = {}
                    startingBlock = False
                    dataItemsCounter = 0
                finalDictionary[currentDataBlock]['fields'][fieldCounter + 1] = currentField
                finalDictionary[currentDataBlock]['data'][dataItemsCounter] = {}
                finalDictionary[currentDataBlock]['data'][dataItemsCounter][currentField] = line.strip().split()[1]
                dataItemsCounter += 1

            fieldCounter += 1

        elif line.strip() == '':
            inLoop = False

        elif len(line.split()) == fieldCounter:
            finalDictionary[currentDataBlock][currentLoop]['data'][dataItemsCounter] = {}
            fieldCounter = 0
            for fieldEntry in line.strip().split():
                currentField = finalDictionary[currentDataBlock][currentLoop]['fields'][fieldCounter + 1]
                finalDictionary[currentDataBlock][currentLoop]['data'][dataItemsCounter][currentField] = fieldEntry
                fieldCounter += 1
            dataItemsCounter += 1

        elif line.startswith('#'):
            if line.startswith('# XMIPP'):
                prog = 'XMIPP'

        else:
            raise TypeError('This file does not conform to the STAR file format.'
                            'There is a problem with line {0}:\n {1}'.format(lineNumber, line))

        lineNumber += 1

    return finalDictionary, prog


def writeSTAR(filename, starDict):
    """Writes a STAR file from a dictionary containing data
    such as that parsed from a Relion STAR file.

    :arg filename: a filename
        The .star extension can be omitted.

    :arg dictionary: a dictionary in STAR format
        This should have nested entries starting with data blocks then loops/tables then
        field names and finally data.
    """

    star = open(filename, 'w')

    for dataBlockKey in starDict:
        star.write('\ndata_' + dataBlockKey + '\n')
        for loopNumber in starDict[dataBlockKey]:
            star.write('\nloop_\n')
            for fieldNumber in starDict[dataBlockKey][loopNumber]['fields']:
                star.write('_' + starDict[dataBlockKey]
                           [loopNumber]['fields'][fieldNumber] + '\n')
            for dataItemNumber in starDict[dataBlockKey][loopNumber]['data']:
                for fieldNumber in starDict[dataBlockKey][loopNumber]['fields']:
                    currentField = starDict[dataBlockKey][loopNumber]['fields'][fieldNumber]
                    star.write(starDict[dataBlockKey][loopNumber]
                               ['data'][dataItemNumber][currentField] + ' ')
                star.write('\n')

    star.close()
    return


def parseImagesFromSTAR(particlesSTAR, **kwargs):
    '''
    Parses particle images using data from a STAR file 
    containing information about them.

    arg particlesSTAR: a filename for a STAR file.
    type particlesSTAR: str

    arg block_indices: indices for data blocks containing rows 
        corresponding to images of interest
        The indexing scheme is similar to that for numpy arrays.
        Default behavior is use all data blocks about images
    type block_indices: list, :class:`~numpy.ndarray`

    arg row_indices: indices for rows corresponding to images of interest
        The indexing scheme is similar to that for numpy arrays. 
        row_indices should be a 1D or 2D array-like.
        2D row_indices should contain an entry for each relevant loop. 
        If a 1D array-like is given the same row indices 
        will be applied to all loops.
        Default behavior is to use all rows about images
    type row_indices: list, :class:`~numpy.ndarray`

    arg saveImageArrays: whether to save the numpy array for each image to file
        default is False
    type saveImageArrays: bool

    arg saveDirectory: directory where numpy image arrays are saved
        default is None, which means save to the current working directory
    type saveDirectory: str, None

    arg rotateImages: whether to apply in plane translations and rotations using 
        provided psi and origin data, default is True
    type rotateImages: bool 
    '''
    from skimage.transform import rotate

    block_indices = kwargs.get('block_indices', None)
    # No loop_indices because data blocks about particle images contain 1 loop 
    row_indices = kwargs.get('row_indices', None)

    saveImageArrays = kwargs.get('saveImageArrays', False)
    saveDirectory = kwargs.get('saveDirectory', None)
    rotateImages = kwargs.get('rotateImages', True)

    try:
        particlesSTAR = parseSTAR(particlesSTAR)
    except:
        raise ValueError('particlesSTAR should be a filename for a STAR file')

    # Check dimensions/contents of particlesSTAR and generate full indices
    dataBlocks = []
    loops = []
    maxLoops = 0
    maxRows = 0
    dataBlock_goodness = []
    for dataBlock in particlesSTAR:

        foundImageField = False
        for loop in dataBlock:
            if ('_image' in loop.fields) or ('_rlnImageName' in loop.fields):
                foundImageField = True
                loops.append(loop)
                if loop.numRows > maxRows:
                    maxRows = loop.numRows
            else:
                dataBlock.pop(int(loop.getTitle().split(' ')[-1]))

        if dataBlock.numLoops > maxLoops:
            maxLoops = dataBlock.numLoops

        if foundImageField:
            dataBlocks.append(dataBlock)
            dataBlock_goodness.append(True)
        else:
            dataBlock_goodness.append(False)

    indices = np.zeros((len(dataBlocks),maxLoops,maxRows,3),dtype=int)
    i = -1
    for n, dataBlock in enumerate(particlesSTAR):
        if dataBlock_goodness[n]:
            i += 1
            for j, loop in enumerate(dataBlock):
                for k in range(maxRows):
                    if k < loop.numRows:
                        indices[i,j,k] = np.array([n,j,k])
                    else:
                        indices[i,j,k] = np.array([0,0,0])

    dataBlocks = np.array(dataBlocks)
    loops = np.array(loops)

    # Convert keyword indices to valid indices if possible
    if block_indices is not None:
        if np.array_equal(dataBlocks, np.array([])):
            raise TypeError('particlesSTAR must have data blocks to use block_indices')

        try:
            block_indices = np.array(block_indices)
        except:
            raise TypeError('block_indices should be array-like')

        if block_indices.ndim != 1:
            raise ValueError('block_indices should be 1-dimensional')

        for i, index in enumerate(list(reversed(block_indices))):
            try:
                block = particlesSTAR[index]
                if not isinstance(block, StarDataBlock):
                    LOGGER.warn('There is no block corresponding to block_index {0}. '
                                'This index has been removed.'.format(block_indices.shape[0]-i-1))
                    block_indices = np.delete(block_indices, i, 0)
            except:
                LOGGER.warn('There is no block corresponding to block_index {0}. '
                            'This index has been removed.'.format(block_indices.shape[0]-i-1))
                block_indices = np.delete(block_indices, i, 0)

        if not np.array_equal(block_indices, np.array([])):
            indices = np.concatenate(([indices[np.where(indices[:,0,0,0] == item)] 
                                       for item in block_indices]),axis=0)
        else:
            LOGGER.warn('None of the block_indices corresponded to dataBlocks. '
                        'Default block indices corresponding to all dataBlocks '
                        'will be used instead.')

    if row_indices is not None:
        try:
            row_indices = np.array(row_indices)
        except:
            raise TypeError('row_indices should be array-like')

        if row_indices.ndim == 1:
            if isinstance(row_indices[0], int):
                # row_indices provided was truly 1D so 
                # we will use same row indices for all data blocks 
                # and warn the user we are doing so
                if len(dataBlocks) != 1:
                    LOGGER.warn('row_indices is 1D but there are multiple data blocks '
                                'so the same row indices will be used for each')
                
                row_indices = np.array([row_indices for i in range(len(dataBlocks))])
                # This also works if len(dataBlocks) == 1

            elif isinstance(row_indices[0], (list, tuple)):
                # A list-like of list-likes of different sizes was provided
                # We turn it into a proper 2D array by filling the short 
                # list likes with zeros 
                if len(row_indices) != len(dataBlocks):
                    raise ValueError('There should be an entry in row indices for '
                                     'each data block')

                max_len = 0
                for entry in row_indices:
                    if not np.isscalar(entry):
                        if len(entry) > max_len:
                            max_len = len(entry)
                            
                row_indices_list_entries = []
                for entry in row_indices:
                    if isinstance(entry, int):
                        list_entry = [entry]
                    else:
                        list_entry = list(entry)

                    while len(list_entry) < max_len:
                        list_entry.append(0)

                    row_indices_list_entries.append(list_entry)

                row_indices = np.array(row_indices_list_entries)

        elif row_indices.ndim == 2:
            # A list-like of list-likes of the same size was provided
            if row_indices.shape[0] != len(dataBlocks[block_indices]):
                raise ValueError('There should be an entry in row indices for '
                                 'each data block')
        
        else:
            raise ValueError('row_indices should be 1D or 2D array-like objects')

        # indices need updating
        good_indices_list = []
        for i, index_i in enumerate(indices):
            good_indices_list.append([])
            for j, index_j in enumerate(index_i):
                good_indices_list[i].append([])
                for r, index_r in enumerate(row_indices[i]):
                    for k, index_k in enumerate(index_j):
                        if k == index_r:
                            good_indices_list[i][j].append(index_k)

        indices = np.array(good_indices_list)
        if indices is np.array([]):
            raise ValueError('selection does not contain any rows with image fields')

    # Use indices to collect particle data dictionaries
    particles = []

    for i, index_i in enumerate(indices):
        for j, index_j in enumerate(index_i):
            for k, index_k in enumerate(index_j):
                if not (np.array_equal(index_k, np.array([0,0,0])) 
                and not (i == 0 and j == 0 and k == 0)):
                    particles.append(particlesSTAR[index_k[0]][index_k[1]][index_k[2]])

    # Parse images using particle dictionaries
    image_stacks = {}
    images = []
    parsed_images_data = []
    stk_images = []
    if particlesSTAR._prog == 'RELION':
        imageFieldKey = '_rlnImageName'
    else:
        imageFieldKey = '_image'
        
    for i, particle in enumerate(particles):
        try:
            image_field = particle[imageFieldKey]
            image_index = int(image_field.split('@')[0])-1
            filename = image_field.split('@')[1]
        except:
            raise ValueError('particlesSTAR does not contain data about particle image '
                             '{0} location in either RELION or XMIPP format'.format(i))

        if filename.endswith('.stk'):
            stk_images.append(str(i))
            continue

        if not filename in list(image_stacks.keys()):
            image_stacks[filename] = parseEMD(filename).density

        image = image_stacks[filename][image_index]
        parsed_images_data.append(image_field)

        if saveImageArrays:
            if saveDirectory is not None:
                np.save('{0}/{1}'.format(saveDirectory, i), image)
            else:
                np.save('{1}'.format(i), image)

        if rotateImages:
            if particlesSTAR._prog == 'RELION':
                anglePsi = float(particle['_rlnAnglePsi'])
                originX = float(particle['_rlnOriginX'])
                originY = float(particle['_rlnOriginY'])
            elif particlesSTAR._prog == 'XMIPP':
                anglePsi = float(particle['_anglePsi'])
                originX = float(particle['_shiftX'])
                originY = float(particle['_shiftY'])
            images.append(rotate(image, anglePsi,
                                 center=(float(image.shape[0])-originX,
                                         float(image.shape[1])-originY)))
        else:
            images.append(image)

    if len(stk_images) > 0:
        LOGGER.warn('ProDy currently cannot parse images from XMIPP .stk files. '
                    'Please be aware that images {0} and {1} will be missing '
                    'from the final array.'.format(', '.join(stk_images[:-1]),stk_images[-1]))

    return np.array(images), parsed_images_data<|MERGE_RESOLUTION|>--- conflicted
+++ resolved
@@ -123,15 +123,9 @@
             else:
                 return '<StarDataBlock: {0} ({1} entries)>'.format(self._title, self.numEntries)
         elif self.numLoops == 1:
-<<<<<<< HEAD
-            return '<StarDataBlock: {0} ({1} loop containing {2} columns and {3} rows)>'
-                    .format(self._title, self.numLoops, 
-                            self.loops[0].numFields, self.loops[0].numRows)
-=======
             return '<StarDataBlock: {0} ({1} loop containing ' \
                     '{2} columns and {3} rows)>'.format(self._title, self.numLoops, \
                                                         self.loops[0].numFields, self.loops[0].numRows)
->>>>>>> 7def7a8f
         return '<StarDataBlock: {0} ({1} loops)>'.format(self._title, self.numLoops)
 
     def __iter__(self):
